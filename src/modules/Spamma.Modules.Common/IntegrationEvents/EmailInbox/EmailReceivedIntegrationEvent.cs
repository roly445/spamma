﻿using Spamma.Modules.Common.Domain.Contracts;

namespace Spamma.Modules.Common.IntegrationEvents.EmailInbox;

<<<<<<< HEAD
=======
/// <summary>
/// Represents a received email that has been accepted by SMTP and stored to disk.
/// Published to CAP for asynchronous processing (database writes, campaign recording, chaos address handling).
/// </summary>
>>>>>>> 7c3a207a
public record EmailReceivedIntegrationEvent(
    Guid EmailId,
    Guid DomainId,
    Guid SubdomainId,
    string? Subject,
    DateTime ReceivedAt,
<<<<<<< HEAD
    List<EmailReceivedIntegrationEvent.EmailReceivedAddress> Recipients,
=======
    List<EmailReceivedAddress> Recipients,
>>>>>>> 7c3a207a
    string? CampaignValue,
    string FromAddress,
    string ToAddress,
    Guid? ChaosAddressId) : IIntegrationEvent
{
    public string EventName => IntegrationEventNames.EmailReceived;

    public record EmailReceivedAddress(string Address, string? DisplayName, int Type);
}<|MERGE_RESOLUTION|>--- conflicted
+++ resolved
@@ -1,25 +1,14 @@
-﻿using Spamma.Modules.Common.Domain.Contracts;
+using Spamma.Modules.Common.Domain.Contracts;
 
 namespace Spamma.Modules.Common.IntegrationEvents.EmailInbox;
 
-<<<<<<< HEAD
-=======
-/// <summary>
-/// Represents a received email that has been accepted by SMTP and stored to disk.
-/// Published to CAP for asynchronous processing (database writes, campaign recording, chaos address handling).
-/// </summary>
->>>>>>> 7c3a207a
 public record EmailReceivedIntegrationEvent(
     Guid EmailId,
     Guid DomainId,
     Guid SubdomainId,
     string? Subject,
     DateTime ReceivedAt,
-<<<<<<< HEAD
     List<EmailReceivedIntegrationEvent.EmailReceivedAddress> Recipients,
-=======
-    List<EmailReceivedAddress> Recipients,
->>>>>>> 7c3a207a
     string? CampaignValue,
     string FromAddress,
     string ToAddress,
