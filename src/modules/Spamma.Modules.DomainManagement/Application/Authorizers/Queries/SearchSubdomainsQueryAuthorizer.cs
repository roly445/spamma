﻿using MediatR.Behaviors.Authorization;
using Spamma.Modules.Common;
using Spamma.Modules.Common.Application.AuthorizationRequirements;
using Spamma.Modules.DomainManagement.Application.AuthorizationRequirements;
using Spamma.Modules.DomainManagement.Client.Application.Queries;

namespace Spamma.Modules.DomainManagement.Application.Authorizers.Queries;

public class SearchSubdomainsQueryAuthorizer(IInternalQueryStore internalQueryStore) : AbstractRequestAuthorizer<SearchSubdomainsQuery>
{
    public override void BuildPolicy(SearchSubdomainsQuery request)
    {
<<<<<<< HEAD
        if (!internalQueryStore.IsQueryStored(request))
=======
        if (!internalQueryStore.IsStoringReferenceForObject(request))
>>>>>>> 7c3a207a
        {
            this.UseRequirement(new MustBeAuthenticatedRequirement());
            this.UseRequirement(new MustBeModeratorToAtLeastOneSubdomainRequirement());
        }
    }
}<|MERGE_RESOLUTION|>--- conflicted
+++ resolved
@@ -1,4 +1,4 @@
-﻿using MediatR.Behaviors.Authorization;
+using MediatR.Behaviors.Authorization;
 using Spamma.Modules.Common;
 using Spamma.Modules.Common.Application.AuthorizationRequirements;
 using Spamma.Modules.DomainManagement.Application.AuthorizationRequirements;
@@ -10,11 +10,7 @@
 {
     public override void BuildPolicy(SearchSubdomainsQuery request)
     {
-<<<<<<< HEAD
         if (!internalQueryStore.IsQueryStored(request))
-=======
-        if (!internalQueryStore.IsStoringReferenceForObject(request))
->>>>>>> 7c3a207a
         {
             this.UseRequirement(new MustBeAuthenticatedRequirement());
             this.UseRequirement(new MustBeModeratorToAtLeastOneSubdomainRequirement());
