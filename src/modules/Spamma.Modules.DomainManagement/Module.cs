﻿using BluQube.Attributes;
using DnsClient;
using FluentValidation;
using JasperFx.Events.Projections;
using Marten;
using MediatR.Behaviors.Authorization.Extensions.DependencyInjection;
using Microsoft.AspNetCore.Http.Json;
using Microsoft.AspNetCore.Routing;
using Microsoft.Extensions.DependencyInjection;
using Spamma.Modules.Common.Caching;
using Spamma.Modules.DomainManagement.Application.Repositories;
<<<<<<< HEAD
=======
using Spamma.Modules.DomainManagement.Client.Infrastructure.Caching;
>>>>>>> 7c3a207a
using Spamma.Modules.DomainManagement.Infrastructure.IntegrationEventHandlers;
using Spamma.Modules.DomainManagement.Infrastructure.Projections;
using Spamma.Modules.DomainManagement.Infrastructure.Repositories;
using Spamma.Modules.DomainManagement.Infrastructure.Services;
using Spamma.Modules.DomainManagement.Infrastructure.Services.Caching;
<<<<<<< HEAD
=======
using StackExchange.Redis;
>>>>>>> 7c3a207a

namespace Spamma.Modules.DomainManagement;

[BluQubeResponder]
public static class Module
{
    public static IServiceCollection AddDomainManagement(this IServiceCollection services)
    {
        services.AddValidatorsFromAssembly(typeof(Module).Assembly);

        services.AddMediatR(cfg => cfg.RegisterServicesFromAssembly(typeof(Module).Assembly));
        services.AddMediatorAuthorization(typeof(Module).Assembly);
        services.AddAuthorizersFromAssembly(typeof(Module).Assembly);
        services.AddScoped<IDomainRepository, DomainRepository>();
        services.AddScoped<ISubdomainRepository, SubdomainRepository>();
        services.AddScoped<IChaosAddressRepository, ChaosAddressRepository>();
        services.AddScoped<ILookupClient, LookupClient>();

<<<<<<< HEAD
        services.AddScoped<ISubdomainCache, SubdomainCache>();
        services.AddScoped<IChaosAddressCache, ChaosAddressCache>();

        services.AddScoped<CacheInvalidationEventHandler>();

=======
        // Register caching services for performance optimization
        // Note: Scoped lifetime (not Singleton) to allow injection of scoped IQuerier for fallback queries
        // Redis connection itself is thread-safe and shared; scoping here only affects the wrapper lifetime
        services.AddScoped<ISubdomainCache, SubdomainCache>();
        services.AddScoped<IChaosAddressCache, ChaosAddressCache>();

        // Register cache invalidation event handler for CAP subscribers
        services.AddScoped<CacheInvalidationEventHandler>();

        // Register domain parser service - will be initialized by hosted service
>>>>>>> 7c3a207a
        services.AddSingleton<IDomainParserService, DomainParserService>();

        return services;
    }

    public static JsonOptions AddJsonConvertersForDomainManagement(this JsonOptions jsonOptions)
    {
        jsonOptions.AddBluQubeJsonConverters();
        return jsonOptions;
    }

    public static IEndpointRouteBuilder AddDomainManagementApi(this IEndpointRouteBuilder endpointRouteBuilder)
    {
        endpointRouteBuilder.AddBluQubeApi();
        return endpointRouteBuilder;
    }

    public static StoreOptions ConfigureDomainManagement(this StoreOptions options)
    {
        options.Projections.Add<DomainLookupProjection>(ProjectionLifecycle.Inline);
        options.Projections.Add<SubdomainLookupProjection>(ProjectionLifecycle.Inline);
        options.Projections.Add<ChaosAddressLookupProjection>(ProjectionLifecycle.Inline);
        return options;
    }
}<|MERGE_RESOLUTION|>--- conflicted
+++ resolved
@@ -1,4 +1,4 @@
-﻿using BluQube.Attributes;
+using BluQube.Attributes;
 using DnsClient;
 using FluentValidation;
 using JasperFx.Events.Projections;
@@ -9,19 +9,11 @@
 using Microsoft.Extensions.DependencyInjection;
 using Spamma.Modules.Common.Caching;
 using Spamma.Modules.DomainManagement.Application.Repositories;
-<<<<<<< HEAD
-=======
-using Spamma.Modules.DomainManagement.Client.Infrastructure.Caching;
->>>>>>> 7c3a207a
 using Spamma.Modules.DomainManagement.Infrastructure.IntegrationEventHandlers;
 using Spamma.Modules.DomainManagement.Infrastructure.Projections;
 using Spamma.Modules.DomainManagement.Infrastructure.Repositories;
 using Spamma.Modules.DomainManagement.Infrastructure.Services;
 using Spamma.Modules.DomainManagement.Infrastructure.Services.Caching;
-<<<<<<< HEAD
-=======
-using StackExchange.Redis;
->>>>>>> 7c3a207a
 
 namespace Spamma.Modules.DomainManagement;
 
@@ -40,24 +32,11 @@
         services.AddScoped<IChaosAddressRepository, ChaosAddressRepository>();
         services.AddScoped<ILookupClient, LookupClient>();
 
-<<<<<<< HEAD
         services.AddScoped<ISubdomainCache, SubdomainCache>();
         services.AddScoped<IChaosAddressCache, ChaosAddressCache>();
 
         services.AddScoped<CacheInvalidationEventHandler>();
 
-=======
-        // Register caching services for performance optimization
-        // Note: Scoped lifetime (not Singleton) to allow injection of scoped IQuerier for fallback queries
-        // Redis connection itself is thread-safe and shared; scoping here only affects the wrapper lifetime
-        services.AddScoped<ISubdomainCache, SubdomainCache>();
-        services.AddScoped<IChaosAddressCache, ChaosAddressCache>();
-
-        // Register cache invalidation event handler for CAP subscribers
-        services.AddScoped<CacheInvalidationEventHandler>();
-
-        // Register domain parser service - will be initialized by hosted service
->>>>>>> 7c3a207a
         services.AddSingleton<IDomainParserService, DomainParserService>();
 
         return services;
