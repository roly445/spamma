--- conflicted
+++ resolved
@@ -1,4 +1,4 @@
-﻿using MediatR.Behaviors.Authorization;
+using MediatR.Behaviors.Authorization;
 using Spamma.Modules.Common;
 using Spamma.Modules.Common.Application.AuthorizationRequirements;
 using Spamma.Modules.UserManagement.Application.AuthorizationRequirements;
@@ -10,11 +10,7 @@
 {
     public override void BuildPolicy(CreateUserCommand request)
     {
-<<<<<<< HEAD
         if (internalQueryStore.IsQueryStored(request))
-=======
-        if (internalQueryStore.IsStoringReferenceForObject(request))
->>>>>>> 7c3a207a
         {
             return;
         }
