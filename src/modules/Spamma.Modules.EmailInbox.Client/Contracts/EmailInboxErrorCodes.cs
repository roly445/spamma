--- conflicted
+++ resolved
@@ -1,4 +1,4 @@
-﻿namespace Spamma.Modules.EmailInbox.Client.Contracts;
+namespace Spamma.Modules.EmailInbox.Client.Contracts;
 
 public static class EmailInboxErrorCodes
 {
@@ -7,8 +7,5 @@
     public const string EmailNotFavorited = "email_inbox.email_not_favorited";
     public const string InvalidCampaignData = "email_inbox.invalid_campaign_data";
     public const string CampaignAlreadyDeleted = "email_inbox.campaign_already_deleted";
-<<<<<<< HEAD
     public const string EmailIsPartOfCampaign = "email_inbox.email_part_of_campaign";
-=======
->>>>>>> 7c3a207a
 }